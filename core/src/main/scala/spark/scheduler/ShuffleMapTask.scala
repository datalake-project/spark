package spark.scheduler

import java.io._
import java.util.{HashMap => JHashMap}
import java.util.zip.{GZIPInputStream, GZIPOutputStream}

import scala.collection.mutable.{ArrayBuffer, HashMap}
import scala.collection.JavaConversions._

import it.unimi.dsi.fastutil.io.FastBufferedOutputStream

import com.ning.compress.lzf.LZFInputStream
import com.ning.compress.lzf.LZFOutputStream

import spark._
import spark.executor.ShuffleWriteMetrics
<<<<<<< HEAD
import spark.serializer.Serializer
=======
>>>>>>> 7af92f24
import spark.storage._
import spark.util.{TimeStampedHashMap, MetadataCleaner}


private[spark] object ShuffleMapTask {

  // A simple map between the stage id to the serialized byte array of a task.
  // Served as a cache for task serialization because serialization can be
  // expensive on the master node if it needs to launch thousands of tasks.
  val serializedInfoCache = new TimeStampedHashMap[Int, Array[Byte]]

  val metadataCleaner = new MetadataCleaner("ShuffleMapTask", serializedInfoCache.clearOldValues)

  def serializeInfo(stageId: Int, rdd: RDD[_], dep: ShuffleDependency[_,_]): Array[Byte] = {
    synchronized {
      val old = serializedInfoCache.get(stageId).orNull
      if (old != null) {
        return old
      } else {
        val out = new ByteArrayOutputStream
        val ser = SparkEnv.get.closureSerializer.newInstance()
        val objOut = ser.serializeStream(new GZIPOutputStream(out))
        objOut.writeObject(rdd)
        objOut.writeObject(dep)
        objOut.close()
        val bytes = out.toByteArray
        serializedInfoCache.put(stageId, bytes)
        return bytes
      }
    }
  }

  def deserializeInfo(stageId: Int, bytes: Array[Byte]): (RDD[_], ShuffleDependency[_,_]) = {
    synchronized {
      val loader = Thread.currentThread.getContextClassLoader
      val in = new GZIPInputStream(new ByteArrayInputStream(bytes))
      val ser = SparkEnv.get.closureSerializer.newInstance()
      val objIn = ser.deserializeStream(in)
      val rdd = objIn.readObject().asInstanceOf[RDD[_]]
      val dep = objIn.readObject().asInstanceOf[ShuffleDependency[_,_]]
      return (rdd, dep)
    }
  }

  // Since both the JarSet and FileSet have the same format this is used for both.
  def deserializeFileSet(bytes: Array[Byte]) : HashMap[String, Long] = {
    val in = new GZIPInputStream(new ByteArrayInputStream(bytes))
    val objIn = new ObjectInputStream(in)
    val set = objIn.readObject().asInstanceOf[Array[(String, Long)]].toMap
    return (HashMap(set.toSeq: _*))
  }

  def clearCache() {
    synchronized {
      serializedInfoCache.clear()
    }
  }
}

private[spark] class ShuffleMapTask(
    stageId: Int,
    var rdd: RDD[_],
    var dep: ShuffleDependency[_,_],
    var partition: Int,
    @transient private var locs: Seq[String])
  extends Task[MapStatus](stageId)
  with Externalizable
  with Logging {

  protected def this() = this(0, null, null, 0, null)

  // Data locality is on a per host basis, not hyper specific to container (host:port).
  // Unique on set of hosts.
  // TODO(rxin): The above statement seems problematic. Even if partitions are on the same host,
  // the worker would still need to serialize / deserialize those data when they are in
  // different jvm processes. Often that is very costly ...
  @transient
  private val preferredLocs: Seq[String] =
    if (locs == null) Nil else locs.map(loc => Utils.parseHostPort(loc)._1).toSet.toSeq

  {
    // DEBUG code
    preferredLocs.foreach (host => Utils.checkHost(host, "preferredLocs : " + preferredLocs))
  }

  var split = if (rdd == null) {
    null
  } else {
    rdd.partitions(partition)
  }

  override def writeExternal(out: ObjectOutput) {
    RDDCheckpointData.synchronized {
      split = rdd.partitions(partition)
      out.writeInt(stageId)
      val bytes = ShuffleMapTask.serializeInfo(stageId, rdd, dep)
      out.writeInt(bytes.length)
      out.write(bytes)
      out.writeInt(partition)
      out.writeLong(generation)
      out.writeObject(split)
    }
  }

  override def readExternal(in: ObjectInput) {
    val stageId = in.readInt()
    val numBytes = in.readInt()
    val bytes = new Array[Byte](numBytes)
    in.readFully(bytes)
    val (rdd_, dep_) = ShuffleMapTask.deserializeInfo(stageId, bytes)
    rdd = rdd_
    dep = dep_
    partition = in.readInt()
    generation = in.readLong()
    split = in.readObject().asInstanceOf[Partition]
  }

  override def run(attemptId: Long): MapStatus = {
    val numOutputSplits = dep.partitioner.numPartitions

    val taskContext = new TaskContext(stageId, partition, attemptId)
    metrics = Some(taskContext.taskMetrics)

    val blockManager = SparkEnv.get.blockManager
<<<<<<< HEAD
    var shuffle: ShuffleBlockManager#Shuffle = null
=======
    var shuffle: ShuffleBlocks = null
>>>>>>> 7af92f24
    var buckets: ShuffleWriterGroup = null

    try {
      // Obtain all the block writers for shuffle blocks.
<<<<<<< HEAD
      val ser = Serializer.get(dep.serializerClass)
=======
      val ser = SparkEnv.get.serializerManager.get(dep.serializerClass)
>>>>>>> 7af92f24
      shuffle = blockManager.shuffleBlockManager.forShuffle(dep.shuffleId, numOutputSplits, ser)
      buckets = shuffle.acquireWriters(partition)

      // Write the map output to its associated buckets.
      for (elem <- rdd.iterator(split, taskContext)) {
        val pair = elem.asInstanceOf[(Any, Any)]
        val bucketId = dep.partitioner.getPartition(pair._1)
        buckets.writers(bucketId).write(pair)
      }

      // Commit the writes. Get the size of each bucket block (total block size).
      var totalBytes = 0L
      val compressedSizes: Array[Byte] = buckets.writers.map { writer: BlockObjectWriter =>
        writer.commit()
        writer.close()
        val size = writer.size()
        totalBytes += size
        MapOutputTracker.compressSize(size)
      }

      // Update shuffle metrics.
      val shuffleMetrics = new ShuffleWriteMetrics
      shuffleMetrics.shuffleBytesWritten = totalBytes
      metrics.get.shuffleWriteMetrics = Some(shuffleMetrics)

      return new MapStatus(blockManager.blockManagerId, compressedSizes)
    } catch { case e: Exception =>
      // If there is an exception from running the task, revert the partial writes
      // and throw the exception upstream to Spark.
      if (buckets != null) {
        buckets.writers.foreach(_.revertPartialWrites())
      }
      throw e
    } finally {
      // Release the writers back to the shuffle block manager.
      if (shuffle != null && buckets != null) {
        shuffle.releaseWriters(buckets)
      }
      // Execute the callbacks on task completion.
      taskContext.executeOnCompleteCallbacks()
    }
  }

  override def preferredLocations: Seq[String] = preferredLocs

  override def toString = "ShuffleMapTask(%d, %d)".format(stageId, partition)
}<|MERGE_RESOLUTION|>--- conflicted
+++ resolved
@@ -14,10 +14,6 @@
 
 import spark._
 import spark.executor.ShuffleWriteMetrics
-<<<<<<< HEAD
-import spark.serializer.Serializer
-=======
->>>>>>> 7af92f24
 import spark.storage._
 import spark.util.{TimeStampedHashMap, MetadataCleaner}
 
@@ -142,20 +138,12 @@
     metrics = Some(taskContext.taskMetrics)
 
     val blockManager = SparkEnv.get.blockManager
-<<<<<<< HEAD
-    var shuffle: ShuffleBlockManager#Shuffle = null
-=======
     var shuffle: ShuffleBlocks = null
->>>>>>> 7af92f24
     var buckets: ShuffleWriterGroup = null
 
     try {
       // Obtain all the block writers for shuffle blocks.
-<<<<<<< HEAD
-      val ser = Serializer.get(dep.serializerClass)
-=======
       val ser = SparkEnv.get.serializerManager.get(dep.serializerClass)
->>>>>>> 7af92f24
       shuffle = blockManager.shuffleBlockManager.forShuffle(dep.shuffleId, numOutputSplits, ser)
       buckets = shuffle.acquireWriters(partition)
 
